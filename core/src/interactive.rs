--- conflicted
+++ resolved
@@ -35,7 +35,7 @@
                 actor,
                 msgs.into_iter()
                     .flat_map(|variant| {
-                        let b = BroadcastMessage { actor, variant };
+                        let b = BroadcastMessage { actor, actor_name: s.player_name(actor).ok()?.to_owned(), variant };
                         b.to_string(|id| s.player_name(id)).ok().map(|s| (b, s))
                     })
                     .collect(),
@@ -51,7 +51,7 @@
             Ok(msgs
                 .into_iter()
                 .flat_map(|variant| {
-                    let b = BroadcastMessage { actor: id, variant };
+                    let b = BroadcastMessage { actor: id, actor_name: s.player_name(id).ok()?.to_owned(), variant };
                     b.to_string(|id| s.player_name(id)).ok().map(|s| (b, s))
                 })
                 .collect())
@@ -170,15 +170,7 @@
                     vec![]
                 }
                 (Message::PlayCards(ref cards), GameState::Play(ref mut state)) => {
-<<<<<<< HEAD
-                    state.play_cards(id, cards)?;
-                    vec![MessageVariant::PlayedCards {
-                        player_name: s.player_name(id).unwrap().to_owned(),
-                        cards: cards.to_vec(),
-                    }]
-=======
                     state.play_cards(id, cards)?
->>>>>>> 7ebd663b
                 }
                 (Message::EndTrick, GameState::Play(ref mut state)) => state.finish_trick()?,
                 (Message::TakeBackCards, GameState::Play(ref mut state)) => {
@@ -196,7 +188,7 @@
             Ok(msgs
                 .into_iter()
                 .flat_map(|variant| {
-                    let b = BroadcastMessage { actor: id, variant };
+                    let b = BroadcastMessage { actor: id, actor_name: s.player_name(id).ok()?.to_owned(), variant };
                     b.to_string(|id| s.player_name(id)).ok().map(|s| (b, s))
                 })
                 .collect())
@@ -239,6 +231,7 @@
 #[derive(Debug, Clone, Deserialize, Serialize)]
 pub struct BroadcastMessage {
     actor: PlayerID,
+    actor_name: String,
     variant: MessageVariant,
 }
 
@@ -275,12 +268,8 @@
             GameModeSet { game_mode: GameModeSettings::FindingFriends { num_friends: Some(1) }} => format!("{} set the game mode to Finding Friends with 1 friend", n?),
             GameModeSet { game_mode: GameModeSettings::FindingFriends { num_friends: Some(friends) }} => format!("{} set the game mode to Finding Friends with {} friends", n?, friends),
             TookBackPlay => format!("{} took back their last play", n?),
-<<<<<<< HEAD
-            PlayedCards { ref cards, .. } => format!("{} played {}", n?, cards.iter().map(|c| c.as_char()).collect::<String>()),
-=======
             PlayedCards { ref cards } => format!("{} played {}", n?, cards.iter().map(|c| c.as_char()).collect::<String>()),
             ThrowFailed { ref original_cards, better_player } => format!("{} tried to throw {}, but {} can beat it", n?, original_cards.iter().map(|c| c.as_char()).collect::<String>(), player_name(better_player)?),
->>>>>>> 7ebd663b
             SetDefendingPointVisibility { visible: true } => format!("{} made the defending team's points visible", n?),
             SetDefendingPointVisibility { visible: false } => format!("{} hid the defending team's points", n?),
             SetLandlord { landlord: None } => format!("{} set the leader to the winner of the bid", n?),
