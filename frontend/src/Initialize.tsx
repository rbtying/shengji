<<<<<<< HEAD
import * as React from 'react';
import ReactTooltip from 'react-tooltip';
import LandlordSelector from './LandlordSelector';
import NumDecksSelector from './NumDecksSelector';
import RankSelector from './RankSelector';
import Kicker from './Kicker';
import ArrayUtils from './util/array';
import { IInitializePhase, IPropagatedState } from './types';
import { WebsocketContext } from './WebsocketProvider';
import { IPlayer } from './types';
import Header from './Header';
import Players from './Players';
=======
import * as React from "react";
import LandlordSelector from "./LandlordSelector";
import NumDecksSelector from "./NumDecksSelector";
import RankSelector from "./RankSelector";
import Kicker from "./Kicker";
import ArrayUtils from "./util/array";
import { IInitializePhase } from "./types";
import { WebsocketContext } from "./WebsocketProvider";
import { IPlayer } from "./types";
import Header from "./Header";
import Players from "./Players";
>>>>>>> a6e223c0

type Props = {
  state: IInitializePhase;
  cards: string[];
  name: string;
};

const Initialize = (props: Props) => {
  const { send } = React.useContext(WebsocketContext);
  const setGameMode = (evt: any) => {
    evt.preventDefault();
<<<<<<< HEAD
    if (evt.target.value === 'Tractor') {
      setGameModeValue('Tractor');
      send({ Action: { SetGameMode: 'Tractor' } });
=======
    if (evt.target.value === "Tractor") {
      send({ Action: { SetGameMode: "Tractor" } });
>>>>>>> a6e223c0
    } else {
      setGameModeValue('FindingFriends');
      send({
        Action: {
          SetGameMode: {
            FindingFriends: {
              num_friends: null,
            },
          },
        },
      });
    }
  };

  const setNumFriends = (evt: any) => {
    evt.preventDefault();
<<<<<<< HEAD
    if (evt.target.value === '') {
      setNumFriendsValue('');
=======
    if (evt.target.value === "") {
>>>>>>> a6e223c0
      send({
        Action: {
          SetGameMode: {
            FindingFriends: {
              num_friends: null,
            },
          },
        },
      });
    } else {
      const num = parseInt(evt.target.value, 10);
      setNumFriendsValue(num);
      send({
        Action: {
          SetGameMode: {
            FindingFriends: {
              num_friends: num,
            },
          },
        },
      });
    }
  };

  const setKittySize = (evt: any) => {
    evt.preventDefault();
    if (evt.target.value !== "") {
      const size = parseInt(evt.target.value, 10);
      setKittySizeValue(size);
      send({
        Action: {
          SetKittySize: size,
        },
      });
    } else {
      setKittySizeValue(null);
      send({
        Action: {
          SetKittySize: null,
        },
      });
    }
  };

  const setFriendSelectionPolicy = (evt: any) => {
    evt.preventDefault();
<<<<<<< HEAD
    if (evt.target.value !== '') {
      setFriendSelectionPolicyValue(evt.target.value);
=======
    if (evt.target.value !== "") {
>>>>>>> a6e223c0
      send({
        Action: {
          SetFriendSelectionPolicy: evt.target.value,
        },
      });
    }
  };

  const setKittyPenalty = (evt: any) => {
    evt.preventDefault();
<<<<<<< HEAD
    if (evt.target.value !== '') {
      setKittyPenaltyValue(evt.target.value);
=======
    if (evt.target.value !== "") {
>>>>>>> a6e223c0
      send({
        Action: {
          SetKittyPenalty: evt.target.value,
        },
      });
    } else {
      setKittyPenaltyValue(null);
      send({
        Action: {
          SetKittyPenalty: null,
        },
      });
    }
  };

  const setKittyBidPolicy = (evt: any) => {
    evt.preventDefault();
<<<<<<< HEAD
    if (evt.target.value !== '') {
      setKittyBidPolicyValue(evt.target.value);
=======
    if (evt.target.value !== "") {
>>>>>>> a6e223c0
      send({
        Action: {
          SetKittyBidPolicy: evt.target.value,
        },
      });
    }
  };

  const setTrickDrawPolicy = (evt: any) => {
    evt.preventDefault();
<<<<<<< HEAD
    if (evt.target.value !== '') {
      SetTrickDrawPolicyValue(evt.target.value);
=======
    if (evt.target.value !== "") {
>>>>>>> a6e223c0
      send({
        Action: {
          SetTrickDrawPolicy: evt.target.value,
        },
      });
    }
  };

  const setThrowEvaluationPolicy = (evt: any) => {
    evt.preventDefault();
<<<<<<< HEAD
    if (evt.target.value !== '') {
      setThrowEvaluationPolicyValue(evt.target.value);
=======
    if (evt.target.value !== "") {
>>>>>>> a6e223c0
      send({
        Action: {
          SetThrowEvaluationPolicy: evt.target.value,
        },
      });
    }
  };

  const setAdvancementPolicy = (evt: any) => {
    evt.preventDefault();
<<<<<<< HEAD
    if (evt.target.value !== '') {
      setAdvancementPolicyValue(evt.target.value);
=======
    if (evt.target.value !== "") {
>>>>>>> a6e223c0
      send({
        Action: {
          SetAdvancementPolicy: evt.target.value,
        },
      });
    } else {
      setAdvancementPolicyValue('Unrestricted');
      send({
        Action: {
          SetAdvancementPolicy: "Unrestricted",
        },
      });
    }
  };

  const setThrowPenalty = (evt: any) => {
    evt.preventDefault();
<<<<<<< HEAD
    if (evt.target.value !== '') {
      setThrowPenaltyValue(evt.target.value);
=======
    if (evt.target.value !== "") {
>>>>>>> a6e223c0
      send({
        Action: {
          SetThrowPenalty: evt.target.value,
        },
      });
    } else {
      setThrowPenaltyValue(null);
      send({
        Action: {
          SetThrowPenalty: null,
        },
      });
    }
  };

  const setHideLandlordsPoints = (evt: any) => {
    evt.preventDefault();
<<<<<<< HEAD
    setHideLandlordPointsValue(evt.target.value === 'hide');
    send({ Action: { SetHideLandlordsPoints: evt.target.value === 'hide' } });
=======
    send({ Action: { SetHideLandlordsPoints: evt.target.value === "hide" } });
>>>>>>> a6e223c0
  };

  const setHidePlayedCards = (evt: any) => {
    evt.preventDefault();
<<<<<<< HEAD
    setHidePlayedCardsValue(evt.target.value === 'hide');
    send({ Action: { SetHidePlayedCards: evt.target.value === 'hide' } });
=======
    send({ Action: { SetHidePlayedCards: evt.target.value === "hide" } });
>>>>>>> a6e223c0
  };

  const startGame = (evt: any) => {
    evt.preventDefault();
<<<<<<< HEAD
    send({ Action: 'StartGame' });
=======
    send({ Action: "StartGame" });
>>>>>>> a6e223c0
  };

  const modeAsString =
    props.state.propagated.game_mode === "Tractor"
      ? "Tractor"
      : "FindingFriends";
  const numFriends =
<<<<<<< HEAD
    props.state.propagated.game_mode === 'Tractor' ||
      props.state.propagated.game_mode.FindingFriends.num_friends === null
      ? ''
=======
    props.state.propagated.game_mode === "Tractor" ||
    props.state.propagated.game_mode.FindingFriends.num_friends === null
      ? ""
>>>>>>> a6e223c0
      : props.state.propagated.game_mode.FindingFriends.num_friends;
  const decksEffective =
    props.state.propagated.num_decks ||
    Math.floor(props.state.propagated.players.length / 2);
  let kittyOffset =
    (decksEffective * 54) % props.state.propagated.players.length;
  if (kittyOffset === 0) {
    kittyOffset += props.state.propagated.players.length;
  }

  let currentPlayer = props.state.propagated.players.find(
    (p: IPlayer) => p.name === props.name
  );
  if (!currentPlayer) {
    currentPlayer = props.state.propagated.observers.find(
      (p) => p.name === props.name
    );
  }

  const [gameModeValue, setGameModeValue] = React.useState(modeAsString);
  const [numDecksValue, setNumDecksValue] = React.useState(props.state.propagated.num_decks);
  const [numFriendsValue, setNumFriendsValue] = React.useState(numFriends);
  const [kittySizeValue, setKittySizeValue] = React.useState(props.state.propagated.kitty_size);
  const [friendSelectionPolicyValue, setFriendSelectionPolicyValue] = React.useState(props.state.propagated.friend_selection_policy);
  const [hideLandlordPointsValue, setHideLandlordPointsValue] = React.useState(props.state.propagated.hide_landlord_points);
  const [hidePlayedCardsValue, setHidePlayedCardsValue] = React.useState(props.state.propagated.hide_played_cards);
  const [advancementPolicyValue, setAdvancementPolicyValue] = React.useState(props.state.propagated.advancement_policy);
  const [kittyBidPolicyValue, setKittyBidPolicyValue] = React.useState(props.state.propagated.kitty_bid_policy);
  const [kittyPenaltyValue, setKittyPenaltyValue] = React.useState(props.state.propagated.kitty_penalty);
  const [throwPenaltyValue, setThrowPenaltyValue] = React.useState(props.state.propagated.throw_penalty);
  const [trickDrawPolicyValue, SetTrickDrawPolicyValue] = React.useState(props.state.propagated.trick_draw_policy);
  const [throwEvaluationPolicyValue, setThrowEvaluationPolicyValue] = React.useState(props.state.propagated.throw_evaluation_policy);

  const saveGameSettings = (evt: any) => {
    evt.preventDefault();
    localStorage.setItem('gameSettingsInLocalStorage', JSON.stringify(props.state.propagated));
  };

  const loadGameSettings = (evt: any) => {
    evt.preventDefault();
    const settings = localStorage.getItem('gameSettingsInLocalStorage');
    if (settings !== null) {
      const gameSettings: IPropagatedState = JSON.parse(settings);
      for (const [key, value] of Object.entries(gameSettings)) {
        switch (key) {
          case 'game_mode':
            if (value === 'Tractor') {
              setGameModeValue('Tractor');
              send({
                Action: {
                  SetGameMode: 'Tractor'
                }
              });
            } else {
              setGameModeValue('FindingFriends');
              send({
                Action: {
                  SetGameMode: {
                    FindingFriends: {
                      num_friends: value.num_friends,
                    },
                  },
                },
              });
            }
            break;
          case 'num_decks':
            setNumDecksValue(value);
            send({
              Action: {
                SetNumDecks: value
              },
            })
            break;
          case 'kitty_size':
            setKittySizeValue(value);
            send({
              Action: {
                SetKittySize: value,
              },
            });
            break;
          case 'friend_selection_policy':
            setFriendSelectionPolicyValue(value);
            send({
              Action: {
                SetFriendSelectionPolicy: value,
              },
            });
            break;
          case 'hide_landlord_points':
            setHideLandlordPointsValue(value);
            send({
              Action: {
                SetHideLandlordsPoints: value
              },
            });
            break;
          case 'hide_played_cards':
            setHidePlayedCardsValue(value);
            send({ Action: { SetHidePlayedCards: value } });
            break;
          case 'advancement_policy':
            setAdvancementPolicyValue(value);
            send({
              Action: {
                SetAdvancementPolicy: value,
              },
            });
            break;
          case 'kitty_bid_policy':
            setKittyBidPolicyValue(value);
            send({
              Action: {
                SetKittyBidPolicy: value,
              },
            });
            break;
          case 'kitty_penalty':
            setKittyPenaltyValue(value);
            send({
              Action: {
                SetKittyPenalty: value,
              },
            });
            break;
          case 'throw_penalty':
            setThrowPenaltyValue(value);
            send({
              Action: {
                SetThrowPenalty: value,
              },
            });
            break;
          case 'trick_draw_policy':
            SetTrickDrawPolicyValue(value);
            send({
              Action: {
                SetTrickDrawPolicy: value,
              },
            });
            break;
          case 'throw_evaluation_policy':
            setThrowEvaluationPolicyValue(value);
            send({
              Action: {
                SetThrowEvaluationPolicy: value,
              },
            });
            break;
        }
      }
    }
  }

  const resetGameSettings = (evt: any) => {
    evt.preventDefault();

    setGameModeValue('Tractor');
    send({
      Action: {
        SetGameMode: 'Tractor'
      }
    });

    setNumDecksValue(null);
    send({
      Action: {
        SetNumDecks: null
      },
    })

    setKittySizeValue(null);
    send({
      Action: {
        SetKittySize: null,
      },
    });

    setFriendSelectionPolicyValue('Unrestricted');
    send({
      Action: {
        SetFriendSelectionPolicy: 'Unrestricted',
      },
    });

    setHideLandlordPointsValue(false);
    send({
      Action: {
        SetHideLandlordsPoints: false
      },
    });

    setHidePlayedCardsValue(false);
    send({ Action: { SetHidePlayedCards: false } });

    setAdvancementPolicyValue('Unrestricted');
    send({
      Action: {
        SetAdvancementPolicy: 'Unrestricted',
      },
    });

    setKittyBidPolicyValue('FirstCard');
    send({
      Action: {
        SetKittyBidPolicy: 'FirstCard',
      },
    });

    setKittyPenaltyValue('Times');
    send({
      Action: {
        SetKittyPenalty: 'Times',
      },
    });

    setThrowPenaltyValue('None');
    send({
      Action: {
        SetThrowPenalty: 'None',
      },
    });

    SetTrickDrawPolicyValue('NoProtections');
    send({
      Action: {
        SetTrickDrawPolicy: 'NoProtections',
      },
    });

    setThrowEvaluationPolicyValue('All');
    send({
      Action: {
        SetThrowEvaluationPolicy: 'All',
      },
    });

  };

  return (
    <div>
      <Header
        gameMode={props.state.propagated.game_mode}
        chatLink={props.state.propagated.chat_link}
      />
      <Players
        players={props.state.propagated.players}
        observers={props.state.propagated.observers}
        landlord={props.state.propagated.landlord}
        next={null}
        movable={true}
        name={props.name}
      />
      <p>
        Send link to other players to allow them to join the game:{" "}
        <a href={window.location.href} target="_blank">
          <code>{window.location.href}</code>
        </a>
      </p>
      {props.state.propagated.players.length >= 4 ? (
        <button onClick={startGame}>Start game</button>
      ) : (
          <h2>Waiting for players...</h2>
        )}
      <Kicker
        players={props.state.propagated.players}
        onKick={(playerId: number) => send({ Kick: playerId })}
      />
      <div className="game-settings">
        <h3>Game settings</h3>
        <div>
          <label>
<<<<<<< HEAD
            Game mode:{' '}
            <select value={gameModeValue === null ? '' : gameModeValue} onChange={setGameMode}>
=======
            Game mode:{" "}
            <select value={modeAsString} onChange={setGameMode}>
>>>>>>> a6e223c0
              <option value="Tractor">升级 / Tractor</option>
              <option value="FindingFriends">找朋友 / Finding Friends</option>
            </select>
          </label>
        </div>
        <div>
          {props.state.propagated.game_mode !== "Tractor" ? (
            <label>
<<<<<<< HEAD
              Number of friends:{' '}
              <select value={numFriendsValue} onChange={setNumFriends}>
=======
              Number of friends:{" "}
              <select value={numFriends} onChange={setNumFriends}>
>>>>>>> a6e223c0
                <option value="">default</option>
                {ArrayUtils.range(
                  Math.max(
                    Math.floor(props.state.propagated.players.length / 2) - 1,
                    0
                  ),
                  (idx) => (
                    <option value={idx + 1} key={idx}>
                      {idx + 1}
                    </option>
                  )
                )}
              </select>
            </label>
          ) : null}
        </div>
        <NumDecksSelector
          numPlayers={props.state.propagated.players.length}
<<<<<<< HEAD
          numDecks={numDecksValue}
          onChange={(newNumDecks: number | null) => {
            setNumDecksValue(newNumDecks);
            send({ Action: { SetNumDecks: newNumDecks } });
          }
=======
          numDecks={props.state.propagated.num_decks}
          onChange={(newNumDecks: number | null) =>
            send({ Action: { SetNumDecks: newNumDecks } })
>>>>>>> a6e223c0
          }
        />
        <div>
          <label>
            Number of cards in the bottom:{" "}
            <select
<<<<<<< HEAD
              value={kittySizeValue || ''}
=======
              value={props.state.propagated.kitty_size || ""}
>>>>>>> a6e223c0
              onChange={setKittySize}
            >
              <option value="">default</option>
              <option value={kittyOffset}>{kittyOffset} cards</option>
              <option
                value={kittyOffset + props.state.propagated.players.length}
              >
                {kittyOffset + props.state.propagated.players.length} cards
              </option>
              <option
                value={kittyOffset + 2 * props.state.propagated.players.length}
              >
                {kittyOffset + 2 * props.state.propagated.players.length} cards
              </option>
              <option
                value={kittyOffset + 3 * props.state.propagated.players.length}
              >
                {kittyOffset + 3 * props.state.propagated.players.length} cards
              </option>
            </select>
          </label>
        </div>
        <div>
          <label>
            Friend Selection Restriction:{" "}
            <select
              value={friendSelectionPolicyValue}
              onChange={setFriendSelectionPolicy}
            >
              <option value="Unrestricted">Non-trump cards</option>
              <option value="HighestCardNotAllowed">
                Non-trump cards, except the highest
              </option>
            </select>
          </label>
        </div>
        <div>
          <label>
            Point visibility:{" "}
            <select
              value={
<<<<<<< HEAD
                hideLandlordPointsValue ? 'hide' : 'show'
=======
                props.state.propagated.hide_landlord_points ? "hide" : "show"
>>>>>>> a6e223c0
              }
              onChange={setHideLandlordsPoints}
            >
              <option value="show">Show all players' points</option>
              <option value="hide">Hide defending team's points</option>
            </select>
          </label>
        </div>
        <div>
          <label>
            Played card visibility (in chat):{" "}
            <select
<<<<<<< HEAD
              value={hidePlayedCardsValue ? 'hide' : 'show'}
=======
              value={props.state.propagated.hide_played_cards ? "hide" : "show"}
>>>>>>> a6e223c0
              onChange={setHidePlayedCards}
            >
              <option value="show">Show played cards in chat</option>
              <option value="hide">Hide played cards in chat</option>
            </select>
          </label>
        </div>
        <div>
          <label>
            Rank advancement policy:{" "}
            <select
              value={advancementPolicyValue}
              onChange={setAdvancementPolicy}
            >
              <option value="Unrestricted">Unrestricted</option>
              <option value="DefendPoints">
                Points (5, 10, K) must be defended
              </option>
            </select>
          </label>
        </div>
        <div>
          <label>
            Trump policy for cards revealed from the bottom:{" "}
            <select
              value={kittyBidPolicyValue}
              onChange={setKittyBidPolicy}
            >
              <option value="FirstCard">First card revealed</option>
              <option value="FirstCardOfLevelOrHighest">
                First card revealed of the appropriate rank
              </option>
            </select>
          </label>
        </div>
        <div>
          <label>
            Penalty for points left in the bottom:{" "}
            <select
              value={kittyPenaltyValue}
              onChange={setKittyPenalty}
            >
              <option value="Times">Twice the size of the last trick</option>
              <option value="Power">
                Two to the power of the size of the last trick
              </option>
            </select>
          </label>
        </div>
        <div>
          <label>
            Penalty for incorrect throws:{" "}
            <select
              value={throwPenaltyValue}
              onChange={setThrowPenalty}
            >
              <option value="None">No penalty</option>
              <option value="TenPointsPerAttempt">
                Ten points per bad throw
              </option>
            </select>
          </label>
        </div>
        <div>
          <label>
            Card protection policy:{" "}
            <select
              value={trickDrawPolicyValue}
              onChange={setTrickDrawPolicy}
            >
              <option value="NoProtections">No protections</option>
              <option value="LongerTuplesProtected">
                Longer tuple (triple) is protected from shorter (pair)
              </option>
            </select>
          </label>
        </div>
        <div>
          <label>
            Multi-throw evaluation policy:{" "}
            <select
              value={throwEvaluationPolicyValue}
              onChange={setThrowEvaluationPolicy}
            >
              <option value="All">
                Subsequent throw must beat all cards to win
              </option>
              <option value="Highest">
                Subsequent throw must beat highest card to win
              </option>
            </select>
          </label>
        </div>
        <div></div>

        <button data-tip data-for="saveTip" onClick={saveGameSettings} >Save</button>
        <ReactTooltip id="saveTip" place="top" effect="solid">
          Save game settings
        </ReactTooltip>
        <button data-tip data-for="loadTip" onClick={loadGameSettings} >Load</button>
        <ReactTooltip id="loadTip" place="top" effect="solid">
          Load saved game settings
        </ReactTooltip>
        <button data-tip data-for="resetTip" onClick={resetGameSettings} >Reset</button>
        <ReactTooltip id="resetTip" place="top" effect="solid">
          Reset game settings to defaults
        </ReactTooltip>
        <h3>Continuation settings</h3>
        <LandlordSelector
          players={props.state.propagated.players}
          landlordId={props.state.propagated.landlord}
          onChange={(newLandlord: number | null) =>
            send({ Action: { SetLandlord: newLandlord } })
          }
        />
        <RankSelector
          rank={currentPlayer.level}
<<<<<<< HEAD
          onChangeRank={(newRank: string) => send({ Action: { SetRank: newRank } })}
=======
          onChangeRank={(newRank: string) =>
            send({ Action: { SetRank: newRank } })
          }
>>>>>>> a6e223c0
        />
      </div>
    </div>
  );
};

export default Initialize;<|MERGE_RESOLUTION|>--- conflicted
+++ resolved
@@ -1,17 +1,3 @@
-<<<<<<< HEAD
-import * as React from 'react';
-import ReactTooltip from 'react-tooltip';
-import LandlordSelector from './LandlordSelector';
-import NumDecksSelector from './NumDecksSelector';
-import RankSelector from './RankSelector';
-import Kicker from './Kicker';
-import ArrayUtils from './util/array';
-import { IInitializePhase, IPropagatedState } from './types';
-import { WebsocketContext } from './WebsocketProvider';
-import { IPlayer } from './types';
-import Header from './Header';
-import Players from './Players';
-=======
 import * as React from "react";
 import LandlordSelector from "./LandlordSelector";
 import NumDecksSelector from "./NumDecksSelector";
@@ -23,7 +9,6 @@
 import { IPlayer } from "./types";
 import Header from "./Header";
 import Players from "./Players";
->>>>>>> a6e223c0
 
 type Props = {
   state: IInitializePhase;
@@ -35,16 +20,9 @@
   const { send } = React.useContext(WebsocketContext);
   const setGameMode = (evt: any) => {
     evt.preventDefault();
-<<<<<<< HEAD
-    if (evt.target.value === 'Tractor') {
-      setGameModeValue('Tractor');
-      send({ Action: { SetGameMode: 'Tractor' } });
-=======
     if (evt.target.value === "Tractor") {
       send({ Action: { SetGameMode: "Tractor" } });
->>>>>>> a6e223c0
-    } else {
-      setGameModeValue('FindingFriends');
+    } else {
       send({
         Action: {
           SetGameMode: {
@@ -59,12 +37,7 @@
 
   const setNumFriends = (evt: any) => {
     evt.preventDefault();
-<<<<<<< HEAD
-    if (evt.target.value === '') {
-      setNumFriendsValue('');
-=======
     if (evt.target.value === "") {
->>>>>>> a6e223c0
       send({
         Action: {
           SetGameMode: {
@@ -76,7 +49,6 @@
       });
     } else {
       const num = parseInt(evt.target.value, 10);
-      setNumFriendsValue(num);
       send({
         Action: {
           SetGameMode: {
@@ -93,14 +65,12 @@
     evt.preventDefault();
     if (evt.target.value !== "") {
       const size = parseInt(evt.target.value, 10);
-      setKittySizeValue(size);
       send({
         Action: {
           SetKittySize: size,
         },
       });
     } else {
-      setKittySizeValue(null);
       send({
         Action: {
           SetKittySize: null,
@@ -111,12 +81,7 @@
 
   const setFriendSelectionPolicy = (evt: any) => {
     evt.preventDefault();
-<<<<<<< HEAD
-    if (evt.target.value !== '') {
-      setFriendSelectionPolicyValue(evt.target.value);
-=======
-    if (evt.target.value !== "") {
->>>>>>> a6e223c0
+    if (evt.target.value !== "") {
       send({
         Action: {
           SetFriendSelectionPolicy: evt.target.value,
@@ -127,19 +92,13 @@
 
   const setKittyPenalty = (evt: any) => {
     evt.preventDefault();
-<<<<<<< HEAD
-    if (evt.target.value !== '') {
-      setKittyPenaltyValue(evt.target.value);
-=======
-    if (evt.target.value !== "") {
->>>>>>> a6e223c0
+    if (evt.target.value !== "") {
       send({
         Action: {
           SetKittyPenalty: evt.target.value,
         },
       });
     } else {
-      setKittyPenaltyValue(null);
       send({
         Action: {
           SetKittyPenalty: null,
@@ -150,12 +109,7 @@
 
   const setKittyBidPolicy = (evt: any) => {
     evt.preventDefault();
-<<<<<<< HEAD
-    if (evt.target.value !== '') {
-      setKittyBidPolicyValue(evt.target.value);
-=======
-    if (evt.target.value !== "") {
->>>>>>> a6e223c0
+    if (evt.target.value !== "") {
       send({
         Action: {
           SetKittyBidPolicy: evt.target.value,
@@ -166,12 +120,7 @@
 
   const setTrickDrawPolicy = (evt: any) => {
     evt.preventDefault();
-<<<<<<< HEAD
-    if (evt.target.value !== '') {
-      SetTrickDrawPolicyValue(evt.target.value);
-=======
-    if (evt.target.value !== "") {
->>>>>>> a6e223c0
+    if (evt.target.value !== "") {
       send({
         Action: {
           SetTrickDrawPolicy: evt.target.value,
@@ -182,12 +131,7 @@
 
   const setThrowEvaluationPolicy = (evt: any) => {
     evt.preventDefault();
-<<<<<<< HEAD
-    if (evt.target.value !== '') {
-      setThrowEvaluationPolicyValue(evt.target.value);
-=======
-    if (evt.target.value !== "") {
->>>>>>> a6e223c0
+    if (evt.target.value !== "") {
       send({
         Action: {
           SetThrowEvaluationPolicy: evt.target.value,
@@ -198,19 +142,13 @@
 
   const setAdvancementPolicy = (evt: any) => {
     evt.preventDefault();
-<<<<<<< HEAD
-    if (evt.target.value !== '') {
-      setAdvancementPolicyValue(evt.target.value);
-=======
-    if (evt.target.value !== "") {
->>>>>>> a6e223c0
+    if (evt.target.value !== "") {
       send({
         Action: {
           SetAdvancementPolicy: evt.target.value,
         },
       });
     } else {
-      setAdvancementPolicyValue('Unrestricted');
       send({
         Action: {
           SetAdvancementPolicy: "Unrestricted",
@@ -221,19 +159,13 @@
 
   const setThrowPenalty = (evt: any) => {
     evt.preventDefault();
-<<<<<<< HEAD
-    if (evt.target.value !== '') {
-      setThrowPenaltyValue(evt.target.value);
-=======
-    if (evt.target.value !== "") {
->>>>>>> a6e223c0
+    if (evt.target.value !== "") {
       send({
         Action: {
           SetThrowPenalty: evt.target.value,
         },
       });
     } else {
-      setThrowPenaltyValue(null);
       send({
         Action: {
           SetThrowPenalty: null,
@@ -244,31 +176,17 @@
 
   const setHideLandlordsPoints = (evt: any) => {
     evt.preventDefault();
-<<<<<<< HEAD
-    setHideLandlordPointsValue(evt.target.value === 'hide');
-    send({ Action: { SetHideLandlordsPoints: evt.target.value === 'hide' } });
-=======
     send({ Action: { SetHideLandlordsPoints: evt.target.value === "hide" } });
->>>>>>> a6e223c0
   };
 
   const setHidePlayedCards = (evt: any) => {
     evt.preventDefault();
-<<<<<<< HEAD
-    setHidePlayedCardsValue(evt.target.value === 'hide');
-    send({ Action: { SetHidePlayedCards: evt.target.value === 'hide' } });
-=======
     send({ Action: { SetHidePlayedCards: evt.target.value === "hide" } });
->>>>>>> a6e223c0
   };
 
   const startGame = (evt: any) => {
     evt.preventDefault();
-<<<<<<< HEAD
-    send({ Action: 'StartGame' });
-=======
     send({ Action: "StartGame" });
->>>>>>> a6e223c0
   };
 
   const modeAsString =
@@ -276,15 +194,9 @@
       ? "Tractor"
       : "FindingFriends";
   const numFriends =
-<<<<<<< HEAD
-    props.state.propagated.game_mode === 'Tractor' ||
-      props.state.propagated.game_mode.FindingFriends.num_friends === null
-      ? ''
-=======
     props.state.propagated.game_mode === "Tractor" ||
     props.state.propagated.game_mode.FindingFriends.num_friends === null
       ? ""
->>>>>>> a6e223c0
       : props.state.propagated.game_mode.FindingFriends.num_friends;
   const decksEffective =
     props.state.propagated.num_decks ||
@@ -303,227 +215,6 @@
       (p) => p.name === props.name
     );
   }
-
-  const [gameModeValue, setGameModeValue] = React.useState(modeAsString);
-  const [numDecksValue, setNumDecksValue] = React.useState(props.state.propagated.num_decks);
-  const [numFriendsValue, setNumFriendsValue] = React.useState(numFriends);
-  const [kittySizeValue, setKittySizeValue] = React.useState(props.state.propagated.kitty_size);
-  const [friendSelectionPolicyValue, setFriendSelectionPolicyValue] = React.useState(props.state.propagated.friend_selection_policy);
-  const [hideLandlordPointsValue, setHideLandlordPointsValue] = React.useState(props.state.propagated.hide_landlord_points);
-  const [hidePlayedCardsValue, setHidePlayedCardsValue] = React.useState(props.state.propagated.hide_played_cards);
-  const [advancementPolicyValue, setAdvancementPolicyValue] = React.useState(props.state.propagated.advancement_policy);
-  const [kittyBidPolicyValue, setKittyBidPolicyValue] = React.useState(props.state.propagated.kitty_bid_policy);
-  const [kittyPenaltyValue, setKittyPenaltyValue] = React.useState(props.state.propagated.kitty_penalty);
-  const [throwPenaltyValue, setThrowPenaltyValue] = React.useState(props.state.propagated.throw_penalty);
-  const [trickDrawPolicyValue, SetTrickDrawPolicyValue] = React.useState(props.state.propagated.trick_draw_policy);
-  const [throwEvaluationPolicyValue, setThrowEvaluationPolicyValue] = React.useState(props.state.propagated.throw_evaluation_policy);
-
-  const saveGameSettings = (evt: any) => {
-    evt.preventDefault();
-    localStorage.setItem('gameSettingsInLocalStorage', JSON.stringify(props.state.propagated));
-  };
-
-  const loadGameSettings = (evt: any) => {
-    evt.preventDefault();
-    const settings = localStorage.getItem('gameSettingsInLocalStorage');
-    if (settings !== null) {
-      const gameSettings: IPropagatedState = JSON.parse(settings);
-      for (const [key, value] of Object.entries(gameSettings)) {
-        switch (key) {
-          case 'game_mode':
-            if (value === 'Tractor') {
-              setGameModeValue('Tractor');
-              send({
-                Action: {
-                  SetGameMode: 'Tractor'
-                }
-              });
-            } else {
-              setGameModeValue('FindingFriends');
-              send({
-                Action: {
-                  SetGameMode: {
-                    FindingFriends: {
-                      num_friends: value.num_friends,
-                    },
-                  },
-                },
-              });
-            }
-            break;
-          case 'num_decks':
-            setNumDecksValue(value);
-            send({
-              Action: {
-                SetNumDecks: value
-              },
-            })
-            break;
-          case 'kitty_size':
-            setKittySizeValue(value);
-            send({
-              Action: {
-                SetKittySize: value,
-              },
-            });
-            break;
-          case 'friend_selection_policy':
-            setFriendSelectionPolicyValue(value);
-            send({
-              Action: {
-                SetFriendSelectionPolicy: value,
-              },
-            });
-            break;
-          case 'hide_landlord_points':
-            setHideLandlordPointsValue(value);
-            send({
-              Action: {
-                SetHideLandlordsPoints: value
-              },
-            });
-            break;
-          case 'hide_played_cards':
-            setHidePlayedCardsValue(value);
-            send({ Action: { SetHidePlayedCards: value } });
-            break;
-          case 'advancement_policy':
-            setAdvancementPolicyValue(value);
-            send({
-              Action: {
-                SetAdvancementPolicy: value,
-              },
-            });
-            break;
-          case 'kitty_bid_policy':
-            setKittyBidPolicyValue(value);
-            send({
-              Action: {
-                SetKittyBidPolicy: value,
-              },
-            });
-            break;
-          case 'kitty_penalty':
-            setKittyPenaltyValue(value);
-            send({
-              Action: {
-                SetKittyPenalty: value,
-              },
-            });
-            break;
-          case 'throw_penalty':
-            setThrowPenaltyValue(value);
-            send({
-              Action: {
-                SetThrowPenalty: value,
-              },
-            });
-            break;
-          case 'trick_draw_policy':
-            SetTrickDrawPolicyValue(value);
-            send({
-              Action: {
-                SetTrickDrawPolicy: value,
-              },
-            });
-            break;
-          case 'throw_evaluation_policy':
-            setThrowEvaluationPolicyValue(value);
-            send({
-              Action: {
-                SetThrowEvaluationPolicy: value,
-              },
-            });
-            break;
-        }
-      }
-    }
-  }
-
-  const resetGameSettings = (evt: any) => {
-    evt.preventDefault();
-
-    setGameModeValue('Tractor');
-    send({
-      Action: {
-        SetGameMode: 'Tractor'
-      }
-    });
-
-    setNumDecksValue(null);
-    send({
-      Action: {
-        SetNumDecks: null
-      },
-    })
-
-    setKittySizeValue(null);
-    send({
-      Action: {
-        SetKittySize: null,
-      },
-    });
-
-    setFriendSelectionPolicyValue('Unrestricted');
-    send({
-      Action: {
-        SetFriendSelectionPolicy: 'Unrestricted',
-      },
-    });
-
-    setHideLandlordPointsValue(false);
-    send({
-      Action: {
-        SetHideLandlordsPoints: false
-      },
-    });
-
-    setHidePlayedCardsValue(false);
-    send({ Action: { SetHidePlayedCards: false } });
-
-    setAdvancementPolicyValue('Unrestricted');
-    send({
-      Action: {
-        SetAdvancementPolicy: 'Unrestricted',
-      },
-    });
-
-    setKittyBidPolicyValue('FirstCard');
-    send({
-      Action: {
-        SetKittyBidPolicy: 'FirstCard',
-      },
-    });
-
-    setKittyPenaltyValue('Times');
-    send({
-      Action: {
-        SetKittyPenalty: 'Times',
-      },
-    });
-
-    setThrowPenaltyValue('None');
-    send({
-      Action: {
-        SetThrowPenalty: 'None',
-      },
-    });
-
-    SetTrickDrawPolicyValue('NoProtections');
-    send({
-      Action: {
-        SetTrickDrawPolicy: 'NoProtections',
-      },
-    });
-
-    setThrowEvaluationPolicyValue('All');
-    send({
-      Action: {
-        SetThrowEvaluationPolicy: 'All',
-      },
-    });
-
-  };
 
   return (
     <div>
@@ -548,8 +239,8 @@
       {props.state.propagated.players.length >= 4 ? (
         <button onClick={startGame}>Start game</button>
       ) : (
-          <h2>Waiting for players...</h2>
-        )}
+        <h2>Waiting for players...</h2>
+      )}
       <Kicker
         players={props.state.propagated.players}
         onKick={(playerId: number) => send({ Kick: playerId })}
@@ -558,13 +249,8 @@
         <h3>Game settings</h3>
         <div>
           <label>
-<<<<<<< HEAD
-            Game mode:{' '}
-            <select value={gameModeValue === null ? '' : gameModeValue} onChange={setGameMode}>
-=======
             Game mode:{" "}
             <select value={modeAsString} onChange={setGameMode}>
->>>>>>> a6e223c0
               <option value="Tractor">升级 / Tractor</option>
               <option value="FindingFriends">找朋友 / Finding Friends</option>
             </select>
@@ -573,13 +259,8 @@
         <div>
           {props.state.propagated.game_mode !== "Tractor" ? (
             <label>
-<<<<<<< HEAD
-              Number of friends:{' '}
-              <select value={numFriendsValue} onChange={setNumFriends}>
-=======
               Number of friends:{" "}
               <select value={numFriends} onChange={setNumFriends}>
->>>>>>> a6e223c0
                 <option value="">default</option>
                 {ArrayUtils.range(
                   Math.max(
@@ -598,28 +279,16 @@
         </div>
         <NumDecksSelector
           numPlayers={props.state.propagated.players.length}
-<<<<<<< HEAD
-          numDecks={numDecksValue}
-          onChange={(newNumDecks: number | null) => {
-            setNumDecksValue(newNumDecks);
-            send({ Action: { SetNumDecks: newNumDecks } });
-          }
-=======
           numDecks={props.state.propagated.num_decks}
           onChange={(newNumDecks: number | null) =>
             send({ Action: { SetNumDecks: newNumDecks } })
->>>>>>> a6e223c0
           }
         />
         <div>
           <label>
             Number of cards in the bottom:{" "}
             <select
-<<<<<<< HEAD
-              value={kittySizeValue || ''}
-=======
               value={props.state.propagated.kitty_size || ""}
->>>>>>> a6e223c0
               onChange={setKittySize}
             >
               <option value="">default</option>
@@ -646,7 +315,7 @@
           <label>
             Friend Selection Restriction:{" "}
             <select
-              value={friendSelectionPolicyValue}
+              value={props.state.propagated.friend_selection_policy}
               onChange={setFriendSelectionPolicy}
             >
               <option value="Unrestricted">Non-trump cards</option>
@@ -661,11 +330,7 @@
             Point visibility:{" "}
             <select
               value={
-<<<<<<< HEAD
-                hideLandlordPointsValue ? 'hide' : 'show'
-=======
                 props.state.propagated.hide_landlord_points ? "hide" : "show"
->>>>>>> a6e223c0
               }
               onChange={setHideLandlordsPoints}
             >
@@ -678,11 +343,7 @@
           <label>
             Played card visibility (in chat):{" "}
             <select
-<<<<<<< HEAD
-              value={hidePlayedCardsValue ? 'hide' : 'show'}
-=======
               value={props.state.propagated.hide_played_cards ? "hide" : "show"}
->>>>>>> a6e223c0
               onChange={setHidePlayedCards}
             >
               <option value="show">Show played cards in chat</option>
@@ -694,7 +355,7 @@
           <label>
             Rank advancement policy:{" "}
             <select
-              value={advancementPolicyValue}
+              value={props.state.propagated.advancement_policy}
               onChange={setAdvancementPolicy}
             >
               <option value="Unrestricted">Unrestricted</option>
@@ -708,7 +369,7 @@
           <label>
             Trump policy for cards revealed from the bottom:{" "}
             <select
-              value={kittyBidPolicyValue}
+              value={props.state.propagated.kitty_bid_policy}
               onChange={setKittyBidPolicy}
             >
               <option value="FirstCard">First card revealed</option>
@@ -722,7 +383,7 @@
           <label>
             Penalty for points left in the bottom:{" "}
             <select
-              value={kittyPenaltyValue}
+              value={props.state.propagated.kitty_penalty}
               onChange={setKittyPenalty}
             >
               <option value="Times">Twice the size of the last trick</option>
@@ -736,7 +397,7 @@
           <label>
             Penalty for incorrect throws:{" "}
             <select
-              value={throwPenaltyValue}
+              value={props.state.propagated.throw_penalty}
               onChange={setThrowPenalty}
             >
               <option value="None">No penalty</option>
@@ -750,7 +411,7 @@
           <label>
             Card protection policy:{" "}
             <select
-              value={trickDrawPolicyValue}
+              value={props.state.propagated.trick_draw_policy}
               onChange={setTrickDrawPolicy}
             >
               <option value="NoProtections">No protections</option>
@@ -764,7 +425,7 @@
           <label>
             Multi-throw evaluation policy:{" "}
             <select
-              value={throwEvaluationPolicyValue}
+              value={props.state.propagated.throw_evaluation_policy}
               onChange={setThrowEvaluationPolicy}
             >
               <option value="All">
@@ -776,20 +437,6 @@
             </select>
           </label>
         </div>
-        <div></div>
-
-        <button data-tip data-for="saveTip" onClick={saveGameSettings} >Save</button>
-        <ReactTooltip id="saveTip" place="top" effect="solid">
-          Save game settings
-        </ReactTooltip>
-        <button data-tip data-for="loadTip" onClick={loadGameSettings} >Load</button>
-        <ReactTooltip id="loadTip" place="top" effect="solid">
-          Load saved game settings
-        </ReactTooltip>
-        <button data-tip data-for="resetTip" onClick={resetGameSettings} >Reset</button>
-        <ReactTooltip id="resetTip" place="top" effect="solid">
-          Reset game settings to defaults
-        </ReactTooltip>
         <h3>Continuation settings</h3>
         <LandlordSelector
           players={props.state.propagated.players}
@@ -800,13 +447,9 @@
         />
         <RankSelector
           rank={currentPlayer.level}
-<<<<<<< HEAD
-          onChangeRank={(newRank: string) => send({ Action: { SetRank: newRank } })}
-=======
           onChangeRank={(newRank: string) =>
             send({ Action: { SetRank: newRank } })
           }
->>>>>>> a6e223c0
         />
       </div>
     </div>
