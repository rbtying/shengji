/* tslint:disable:max-classes-per-file variable-name forin */
import * as React from 'react';
import * as ReactDOM from 'react-dom';
import classNames from 'classnames';
import Layout from './Layout';
import Errors from './Errors';
import Trump from './Trump';
import FriendSelect from './FriendSelect';
import LabeledPlay from './LabeledPlay';
import Card from './Card';
import Header from './Header';
import Friends from './Friends';
import Players from './Players';
import AppStateProvider, {AppState, AppStateConsumer} from './AppStateProvider';
import WebsocketProvider from './WebsocketProvider';
import Credits from './Credits';
import Chat from './Chat';
import Cards from './Cards';
import Play from './Play';
import ArrayUtils from './util/array';
import {
  ICardInfo,
  IDrawPhase,
  IExchangePhase,
  IFriend,
  IInitializePhase,
  IPlayer,
} from './types';
import * as ReactModal from 'react-modal';
ReactModal.setAppElement(document.getElementById('root'));

const CARD_LUT = ArrayUtils.mapObject(CARDS, (c: ICardInfo) => [c.value, c]);
(window as any).CARD_LUT = CARD_LUT;

type IInitializeProps = {
  state: IInitializePhase;
  cards: string[];
  name: string;
};
class Initialize extends React.Component<IInitializeProps, {}> {
  constructor(props: IInitializeProps) {
    super(props);
    this.setGameMode = this.setGameMode.bind(this);
    this.startGame = this.startGame.bind(this);
    this.setKittySize = this.setKittySize.bind(this);
    this.setNumFriends = this.setNumFriends.bind(this);
    this.setHideLandlordsPoints = this.setHideLandlordsPoints.bind(this);
  }

  setGameMode(evt: any) {
    evt.preventDefault();
    if (evt.target.value === 'Tractor') {
      send({Action: {SetGameMode: 'Tractor'}});
    } else {
      send({
        Action: {
          SetGameMode: {
            FindingFriends: {
              num_friends: null,
            },
          },
        },
      });
    }
  }

  setNumFriends(evt: any) {
    evt.preventDefault();
    if (evt.target.value === '') {
      send({
        Action: {
          SetGameMode: {
            FindingFriends: {
              num_friends: null,
            },
          },
        },
      });
    } else {
      const num = parseInt(evt.target.value, 10);
      send({
        Action: {
          SetGameMode: {
            FindingFriends: {
              num_friends: num,
            },
          },
        },
      });
    }
  }

  setKittySize(evt: any) {
    evt.preventDefault();
    if (evt.target.value !== '') {
      const size = parseInt(evt.target.value, 10);
      send({
        Action: {
          SetKittySize: size,
        },
      });
    } else {
      send({
        Action: {
          SetKittySize: null,
        },
      });
    }
  }

  setHideLandlordsPoints(evt: any) {
    evt.preventDefault();
    send({Action: {SetHideLandlordsPoints: evt.target.value === 'hide'}});
  }

  startGame(evt: any) {
    evt.preventDefault();
    send({Action: 'StartGame'});
  }

  render() {
    const mode_as_string =
      this.props.state.propagated.game_mode === 'Tractor'
        ? 'Tractor'
        : 'FindingFriends';
    const num_friends =
      this.props.state.propagated.game_mode === 'Tractor' ||
      this.props.state.propagated.game_mode.FindingFriends.num_friends === null
        ? ''
        : this.props.state.propagated.game_mode.FindingFriends.num_friends;
    const decks_effective =
      this.props.state.propagated.num_decks ||
      Math.floor(this.props.state.propagated.players.length / 2);
    let kitty_offset =
      (decks_effective * 54) % this.props.state.propagated.players.length;
    if (kitty_offset === 0) {
      kitty_offset += this.props.state.propagated.players.length;
    }

    return (
      <div>
        <Header
          gameMode={this.props.state.propagated.game_mode}
          chatLink={this.props.state.propagated.chat_link}
        />
        <Players
          players={this.props.state.propagated.players}
          landlord={this.props.state.propagated.landlord}
          next={null}
          movable={true}
          name={this.props.name}
        />
        <p>
          Send this link to other players to allow them to join the game:{' '}
          <a href={window.location.href} target="_blank">
            <code>{window.location.href}</code>
          </a>
        </p>
        {this.props.state.propagated.players.length >= 4 ? (
          <button onClick={this.startGame}>Start game</button>
        ) : (
          <h2>Waiting for players...</h2>
        )}
        <Kicker players={this.props.state.propagated.players} />
        <div className="game-settings">
          <h3>Game settings</h3>
          <div>
            <label>
              Game mode:{' '}
              <select value={mode_as_string} onChange={this.setGameMode}>
                <option value="Tractor">升级 / Tractor</option>
                <option value="FindingFriends">找朋友 / Finding Friends</option>
              </select>
            </label>
          </div>
          <div>
            {this.props.state.propagated.game_mode !== 'Tractor' ? (
              <label>
                Number of friends:{' '}
                <select value={num_friends} onChange={this.setNumFriends}>
                  <option value="">default</option>
                  {Array(
                    Math.max(
                      Math.floor(
                        this.props.state.propagated.players.length / 2,
                      ) - 1,
                      0,
                    ),
                  )
                    .fill(0)
                    .map((_, idx) => (
                      <option value={idx + 1} key={idx}>
                        {idx + 1}
                      </option>
                    ))}
                </select>
              </label>
            ) : null}
          </div>
          <NumDecksSelector
            num_decks={this.props.state.propagated.num_decks}
            players={this.props.state.propagated.players}
          />
          <div>
            <label>
              Number of cards in the bottom:{' '}
              <select
                value={this.props.state.propagated.kitty_size || ''}
                onChange={this.setKittySize}
              >
                <option value="">default</option>
                <option value={kitty_offset}>{kitty_offset} cards</option>
                <option
                  value={
                    kitty_offset + this.props.state.propagated.players.length
                  }
                >
                  {kitty_offset + this.props.state.propagated.players.length}{' '}
                  cards
                </option>
                <option
                  value={
                    kitty_offset + 2 * this.props.state.propagated.players.length
                  }
                >
                  {kitty_offset + 2 * this.props.state.propagated.players.length}{' '}
                  cards
                </option>
                <option
                  value={
                    kitty_offset + 3 * this.props.state.propagated.players.length
                  }
                >
                  {kitty_offset + 3 * this.props.state.propagated.players.length}{' '}
                  cards
                </option>
              </select>
            </label>
          </div>
          <label>
            Point visibility:{' '}
            <select
              value={
                this.props.state.propagated.hide_landlord_points
                  ? 'hide'
                  : 'show'
              }
              onChange={this.setHideLandlordsPoints}
            >
              <option value="show">Show all players' points</option>
              <option value="hide">Hide defending team's points</option>
            </select>
          </label>
          <LandlordSelector
            players={this.props.state.propagated.players}
            landlord={this.props.state.propagated.landlord}
          />
          <RankSelector
            players={this.props.state.propagated.players}
            name={this.props.name}
            num_decks={this.props.state.propagated.num_decks}
          />
        </div>
      </div>
    );
  }
}

type IDrawProps = {
  state: IDrawPhase;
  name: string;
  cards: string[];
};
interface IDrawState {
  selected: string[];
  autodraw: boolean;
}
class Draw extends React.Component<IDrawProps, IDrawState> {
  private could_draw: boolean = false;
  private timeout: number | null = null;

  constructor(props: IDrawProps) {
    super(props);
    this.state = {
      selected: [],
      autodraw: true,
    };
    this.setSelected = this.setSelected.bind(this);
    this.makeBid = this.makeBid.bind(this);
    this.drawCard = this.drawCard.bind(this);
    this.onAutodrawClicked = this.onAutodrawClicked.bind(this);
  }

  setSelected(new_selected: string[]) {
    this.setState({selected: new_selected});
  }

  makeBid(evt: any) {
    evt.preventDefault();
    const counts: {[card: string]: number} = {};
    this.state.selected.forEach((c) => (counts[c] = (counts[c] || 0) + 1));
    if (Object.keys(counts).length !== 1) {
      return;
    }

    const players: {[player_id: number]: IPlayer} = {};
    this.props.state.propagated.players.forEach((p) => {
      players[p.id] = p;
    });

    for (const c in counts) {
      let already_bid = 0;
      this.props.state.bids.forEach((bid) => {
        if (players[bid.id].name === this.props.name && bid.card === c) {
          already_bid = already_bid < bid.count ? bid.count : already_bid;
        }
      });

      send({Action: {Bid: [c, counts[c] + already_bid]}});
      this.setSelected([]);
    }
  }

  drawCard() {
    const can_draw =
      this.props.state.propagated.players[this.props.state.position].name ===
      this.props.name;
    if (this.timeout) {
      clearTimeout(this.timeout);
      this.timeout = null;
    }
    if (can_draw) {
      send({Action: 'DrawCard'});
    }
  }

  pickUpKitty(evt: any) {
    evt.preventDefault();
    send({Action: 'PickUpKitty'});
  }

  onAutodrawClicked(evt: any) {
    this.setState({
      autodraw: evt.target.checked,
    });
    if (evt.target.checked) {
      this.drawCard();
    } else {
      if (this.timeout) {
        clearTimeout(this.timeout);
        this.timeout = null;
      }
    }
  }

  render() {
    const can_draw =
      this.props.state.propagated.players[this.props.state.position].name ===
        this.props.name && this.props.state.deck.length > 0;
    if (
      can_draw &&
      !this.could_draw &&
      this.timeout === null &&
      this.state.autodraw
    ) {
      this.timeout = setTimeout(() => {
        this.drawCard();
      }, 250);
    }
    this.could_draw = can_draw;

    let next = this.props.state.propagated.players[this.props.state.position]
      .id;
    if (
      this.props.state.deck.length === 0 &&
      this.props.state.bids.length > 0
    ) {
      next = this.props.state.bids[this.props.state.bids.length - 1].id;
    }

    const players: {[player_id: number]: IPlayer} = {};
    let player_id = -1;
    this.props.state.propagated.players.forEach((p) => {
      players[p.id] = p;
      if (p.name === this.props.name) {
        player_id = p.id;
      }
    });

    const my_bids: {[card: string]: number} = {};
    this.props.state.bids.forEach((bid) => {
      if (player_id === bid.id) {
        const existing_bid = my_bids[bid.card] || 0;
        my_bids[bid.card] = existing_bid < bid.count ? bid.count : existing_bid;
      }
    });
    const cards_not_bid = [...this.props.cards];

    Object.keys(my_bids).forEach((card) => {
      const count = my_bids[card] || 0;
      for (let i = 0; i < count; i = i + 1) {
        const card_idx = cards_not_bid.indexOf(card);
        if (card_idx >= 0) {
          cards_not_bid.splice(card_idx, 1);
        }
      }
    });

    return (
      <div>
        <Header
          gameMode={this.props.state.game_mode}
          chatLink={this.props.state.propagated.chat_link}
        />
        <Players
          players={this.props.state.propagated.players}
          landlord={this.props.state.propagated.landlord}
          next={next}
          name={this.props.name}
        />
        <div>
          <h2>
            Bids ({this.props.state.deck.length} cards remaining in the deck)
          </h2>
          {this.props.state.bids.map((bid, idx) => {
            const name = players[bid.id].name;
            return (
              <LabeledPlay
                label={name}
                key={idx}
                cards={Array(bid.count).fill(bid.card)}
              />
            );
          })}
        </div>
        <button
          onClick={(evt: any) => {
            evt.preventDefault();
            this.drawCard();
          }}
          disabled={!can_draw}
        >
          Draw card
        </button>
        <label>
          auto-draw
          <input
            type="checkbox"
            name="autodraw"
            checked={this.state.autodraw}
            onChange={this.onAutodrawClicked}
          />
        </label>
        <button
          onClick={this.makeBid}
          disabled={this.state.selected.length === 0}
        >
          Make bid
        </button>
        <button
          onClick={this.pickUpKitty}
          disabled={
            this.props.state.deck.length > 0 ||
            this.props.state.bids.length === 0 ||
            (this.props.state.propagated.landlord !== null &&
              this.props.state.propagated.landlord !== player_id) ||
            (this.props.state.propagated.landlord === null &&
              this.props.state.bids[this.props.state.bids.length - 1].id !==
                player_id)
          }
        >
          Pick up cards from the bottom
        </button>
        <Cards
          cardsInHand={cards_not_bid}
          selectedCards={this.state.selected}
          onSelect={this.setSelected}
        />
      </div>
    );
  }
}

type IExchangeProps = {
  state: IExchangePhase;
  name: string;
  cards: string[];
};
interface IExchangeState {
  friends: IFriend[];
}
class Exchange extends React.Component<IExchangeProps, IExchangeState> {
  constructor(props: IExchangeProps) {
    super(props);
    this.moveCardToKitty = this.moveCardToKitty.bind(this);
    this.moveCardToHand = this.moveCardToHand.bind(this);
    this.startGame = this.startGame.bind(this);
    this.pickFriends = this.pickFriends.bind(this);
    this.state = {
      friends: [],
    };

    this.fixFriends = this.fixFriends.bind(this);
  }

  fixFriends() {
    if (this.props.state.game_mode !== 'Tractor') {
      const game_mode = this.props.state.game_mode.FindingFriends;
      const num_friends = game_mode.num_friends;
      const prop_friends = game_mode.friends;
      if (num_friends !== this.state.friends.length) {
        if (prop_friends.length !== num_friends) {
          const friends = [...this.state.friends];
          while (friends.length < num_friends) {
            friends.push({
              card: '',
              skip: 0,
              player_id: null,
            });
          }
          while (friends.length > num_friends) {
            friends.pop();
          }
          this.setState({friends});
        } else {
          this.setState({friends: prop_friends});
        }
      }
    } else {
      if (this.state.friends.length !== 0) {
        this.setState({friends: []});
      }
    }
  }

  componentDidMount() {
    this.fixFriends();
  }

  componentDidUpdate() {
    this.fixFriends();
  }

  moveCardToKitty(card: string) {
    send({Action: {MoveCardToKitty: card}});
  }

  moveCardToHand(card: string) {
    send({Action: {MoveCardToHand: card}});
  }

  startGame(evt: any) {
    evt.preventDefault();
    send({Action: 'BeginPlay'});
  }

  pickFriends(evt: any) {
    evt.preventDefault();
    if (
      this.props.state.game_mode !== 'Tractor' &&
      this.props.state.game_mode.FindingFriends.num_friends ===
        this.state.friends.length
    ) {
      send({
        Action: {
          SetFriends: this.state.friends,
        },
      });
    } else {
      this.fixFriends();
    }
  }

  render() {
    let landlord_idx = 0;
    this.props.state.propagated.players.forEach((player, idx) => {
      if (player.id === this.props.state.landlord) {
        landlord_idx = idx;
      }
    });
    if (
      this.props.state.propagated.players[landlord_idx].name === this.props.name
    ) {
      return (
        <div>
          <Header
            gameMode={this.props.state.game_mode}
            chatLink={this.props.state.propagated.chat_link}
          />
          <Players
            players={this.props.state.propagated.players}
            landlord={this.props.state.landlord}
            next={this.props.state.landlord}
            name={this.props.name}
          />
          <Trump trump={this.props.state.trump} />
          {this.props.state.game_mode !== 'Tractor' ? (
            <div>
              <Friends gameMode={this.props.state.game_mode} />
              {this.state.friends.map((friend, idx) => {
                const onChange = (x: IFriend) => {
                  const new_friends = [...this.state.friends];
                  new_friends[idx] = x;
                  this.setState({friends: new_friends});
                  this.fixFriends();
                };
                return (
                  <FriendSelect
                    onChange={onChange}
                    key={idx}
                    friend={friend}
                    trump={this.props.state.trump}
                    num_decks={this.props.state.num_decks}
                  />
                );
              })}
              <button onClick={this.pickFriends}>Pick friends</button>
            </div>
          ) : null}
          <h2>Your hand</h2>
          <div className="hand">
            {this.props.cards.map((c, idx) => (
              <Card
                key={idx}
                onClick={() => this.moveCardToKitty(c)}
                card={c}
              />
            ))}
          </div>
          <h2>
            Discarded cards {this.props.state.kitty.length} /{' '}
            {this.props.state.kitty_size}
          </h2>
          <div className="kitty">
            {this.props.state.kitty.map((c, idx) => (
              <Card key={idx} onClick={() => this.moveCardToHand(c)} card={c} />
            ))}
          </div>
          <button
            onClick={this.startGame}
            disabled={
              this.props.state.kitty.length !== this.props.state.kitty_size
            }
          >
            Start game
          </button>
        </div>
      );
    } else {
      return (
        <div>
          <Header
            gameMode={this.props.state.game_mode}
            chatLink={this.props.state.propagated.chat_link}
          />
          <Players
            players={this.props.state.propagated.players}
            landlord={this.props.state.landlord}
            next={this.props.state.landlord}
            name={this.props.name}
          />
          <Trump trump={this.props.state.trump} />
          <div className="hand">
            {this.props.cards.map((c, idx) => (
              <Card key={idx} card={c} />
            ))}
          </div>
          <p>Waiting...</p>
        </div>
      );
    }
  }
}

interface IJoinRoomProps {
  name: string;
  room_name: string;
  setName(name: string): void;
  setRoomName(name: string): void;
}
class JoinRoom extends React.Component<IJoinRoomProps, {editable: boolean}> {
  constructor(props: IJoinRoomProps) {
    super(props);
    this.state = {
      editable: false,
    };
    this.handleChange = this.handleChange.bind(this);
    this.handleSubmit = this.handleSubmit.bind(this);
    this.handleRoomChange = this.handleRoomChange.bind(this);
  }

  handleChange(event: any) {
    this.props.setName(event.target.value.trim());
  }

  handleRoomChange(event: any) {
    this.props.setRoomName(event.target.value.trim());
  }

  handleSubmit(event: any) {
    event.preventDefault();
    if (this.props.name.length > 0 && this.props.room_name.length === 16) {
      send({
        room_name: this.props.room_name,
        name: this.props.name,
      });
    }
  }

  render() {
    const editableRoomName = (
      <input
        type="text"
        placeholder="Enter a room code"
        value={this.props.room_name}
        onChange={this.handleRoomChange}
        maxLength={16}
      />
    );
    const nonEditableRoomName = (
      <span
        onClick={(evt) => {
          evt.preventDefault();
          this.setState({editable: true});
        }}
      >
        {this.props.room_name}
      </span>
    );

    return (
      <div>
        <LabeledPlay cards={['🃟', '🃟', '🃏', '🃏']} label={null}></LabeledPlay>
        <form className="join-room" onSubmit={this.handleSubmit}>
          <div>
            <h2>
              <label>
                <strong>Room Name:</strong>{' '}
                {this.state.editable ? editableRoomName : nonEditableRoomName} (
                <a href="rules" target="_blank">
                  rules
                </a>
                )
              </label>
            </h2>
          </div>
          <div>
            <label>
              <strong>Player Name:</strong>{' '}
              <input
                type="text"
                placeholder="Enter your name here"
                value={this.props.name}
                onChange={this.handleChange}
                autoFocus={true}
              />
            </label>
            <input
              type="submit"
              value="Join the game!"
              disabled={
                this.props.room_name.length !== 16 ||
                this.props.name.length === 0 ||
                this.props.name.length > 32
              }
            />
          </div>
          <div></div>
        </form>
      </div>
    );
  }
}

interface IKickerProps {
  players: IPlayer[];
}
class Kicker extends React.Component<IKickerProps, {to_kick: string}> {
  constructor(props: IKickerProps) {
    super(props);
    this.state = {
      to_kick: '',
    };
    this.onChange = this.onChange.bind(this);
    this.kick = this.kick.bind(this);
  }

  onChange(evt: any) {
    evt.preventDefault();
    this.setState({to_kick: evt.target.value});
  }
  kick(evt: any) {
    evt.preventDefault();
    send({Kick: parseInt(this.state.to_kick, 10)});
  }

  render() {
    return (
      <div className="kicker">
        <label>
          Kick player:{' '}
          <select value={this.state.to_kick} onChange={this.onChange}>
            <option value="" />
            {this.props.players.map((player) => (
              <option value={player.id} key={player.id}>
                {player.name}
              </option>
            ))}
          </select>
          <button onClick={this.kick} disabled={this.state.to_kick === ''}>
            Kick
          </button>
        </label>
      </div>
    );
  }
}

interface ILandlordSelectorProps {
  landlord: number | null;
  players: IPlayer[];
}
class LandlordSelector extends React.Component<ILandlordSelectorProps, {}> {
  constructor(props: ILandlordSelectorProps) {
    super(props);
    this.onChange = this.onChange.bind(this);
  }

  onChange(evt: any) {
    evt.preventDefault();

    if (evt.target.value !== '') {
      send({Action: {SetLandlord: parseInt(evt.target.value, 10)}});
    } else {
      send({Action: {SetLandlord: null}});
    }
  }

  render() {
    return (
      <div className="landlord-picker">
        <label>
          Current leader:{' '}
          <select
            value={this.props.landlord !== null ? this.props.landlord : ''}
            onChange={this.onChange}
          >
            <option value="">winner of the bid</option>
            {this.props.players.map((player) => (
              <option value={player.id} key={player.id}>
                {player.name}
              </option>
            ))}
          </select>
        </label>
      </div>
    );
  }
}

interface INumDecksSelectorProps {
  num_decks: number | null;
  players: IPlayer[];
}
class NumDecksSelector extends React.Component<INumDecksSelectorProps, {}> {
  constructor(props: INumDecksSelectorProps) {
    super(props);
    this.onChange = this.onChange.bind(this);
  }

  onChange(evt: any) {
    evt.preventDefault();

    if (evt.target.value !== '') {
      send({Action: {SetNumDecks: parseInt(evt.target.value, 10)}});
    } else {
      send({Action: {SetNumDecks: null}});
    }
  }

  render() {
    return (
      <div className="num-decks-picker">
        <label>
          Number of decks:{' '}
          <select
            value={this.props.num_decks !== null ? this.props.num_decks : ''}
            onChange={this.onChange}
          >
            <option value="">default</option>
            {Array(this.props.players.length)
              .fill(0)
              .map((_, idx) => {
                const val = idx + 1;
                return (
                  <option value={val} key={idx}>
                    {val}
                  </option>
                );
              })}
          </select>
        </label>
      </div>
    );
  }
}

interface IRankSelectorProps {
  num_decks: number | null;
  players: IPlayer[];
  name: string;
}
class RankSelector extends React.Component<IRankSelectorProps, {}> {
  constructor(props: IRankSelectorProps) {
    super(props);
    this.onChange = this.onChange.bind(this);
  }

  onChange(evt: any) {
    evt.preventDefault();

    if (evt.target.value !== '') {
      send({Action: {SetRank: evt.target.value}});
    }
  }

  render() {
    let selectedRank = '';
    this.props.players.forEach((p) => {
      if (p.name === this.props.name) {
        selectedRank = p.level;
      }
    });
    return (
      <div className="rank-picker">
        <label>
          Your rank:{' '}
          <select value={selectedRank} onChange={this.onChange}>
            {[
              '2',
              '3',
              '4',
              '5',
              '6',
              '7',
              '8',
              '9',
              '10',
              'J',
              'K',
              'Q',
              'A',
            ].map((rank) => (
              <option value={rank} key={rank}>
                {rank}
              </option>
            ))}
          </select>
        </label>
      </div>
    );
  }
}

if (window.location.hash.length !== 17) {
  const arr = new Uint8Array(8);
  window.crypto.getRandomValues(arr);
  const r = Array.from(arr, (d) => ('0' + d.toString(16)).substr(-2)).join('');
  window.location.hash = r;
}

const renderUI = (props: {
  state: AppState;
  updateState: (state: Partial<AppState>) => void;
}) => {
  const {state, updateState} = props;
  if (state.connected) {
    if (state.game_state === null) {
      return (
        <div>
          <Errors errors={state.errors} />
          <div className="game">
            <h1>
              升级 / <span className="red">Tractor</span> / 找朋友 /{' '}
              <span className="red">Finding Friends</span>
            </h1>
            <JoinRoom
              name={state.name}
              room_name={state.roomName}
              setName={(name: string) => updateState({name})}
              setRoomName={(roomName: string) => {
                updateState({roomName});
                window.location.hash = roomName;
              }}
            />
          </div>
          <hr />
          <Credits />
        </div>
      );
    } else {
      const cards = [...state.cards];
      if (state.settings.reverseCardOrder) {
        cards.reverse();
      }
      return (
<<<<<<< HEAD
        <Layout.Main
          className={classNames({'four-color': state.settings.fourColor})}
        >
          <Layout.ScrollPane style={{flex: 1}}>
            <Errors errors={state.errors} />
            <div className="game">
              {state.game_state.Initialize ? null : (
                <a
                  href={window.location.href}
                  className="reset-link"
                  onClick={(evt) => {
                    evt.preventDefault();
                    if (
                      window.confirm('Do you really want to reset the game?')
                    ) {
                      send({Action: 'ResetGame'});
                    }
                  }}
                >
                  Reset game
                </a>
              )}
              {state.game_state.Initialize ? (
                <Initialize
                  state={state.game_state.Initialize}
                  cards={cards}
                  name={state.name}
                />
              ) : null}
              {state.game_state.Draw ? (
                <Draw
                  state={state.game_state.Draw}
                  cards={cards}
                  name={state.name}
                />
              ) : null}
              {state.game_state.Exchange ? (
                <Exchange
                  state={state.game_state.Exchange}
                  cards={cards}
                  name={state.name}
                />
              ) : null}
              {state.game_state.Play ? (
                <Play
                  playPhase={state.game_state.Play}
                  cards={cards}
                  name={state.name}
                  showLastTrick={state.settings.showLastTrick}
                  beepOnTurn={state.settings.beepOnTurn}
                />
              ) : null}
              {state.game_state.Done ? <p>Game Over</p> : null}
            </div>
            <hr />
            <Credits />
          </Layout.ScrollPane>
=======
        <div className={state.settings.fourColor ? 'four-color' : ''}>
          <Errors errors={state.errors} />
          <div className="game">
            {state.game_state.Initialize ? null : (
              <a
                href={window.location.href}
                className="reset-link"
                onClick={(evt) => {
                  evt.preventDefault();
                  if (window.confirm('Do you really want to reset the game?')) {
                    send({Action: 'ResetGame'});
                  }
                }}
              >
                Reset game
              </a>
            )}
            {state.game_state.Initialize ? (
              <Initialize
                state={state.game_state.Initialize}
                cards={cards}
                name={state.name}
              />
            ) : null}
            {state.game_state.Draw ? (
              <Draw
                state={state.game_state.Draw}
                cards={cards}
                name={state.name}
              />
            ) : null}
            {state.game_state.Exchange ? (
              <Exchange
                state={state.game_state.Exchange}
                cards={cards}
                name={state.name}
              />
            ) : null}
            {state.game_state.Play ? (
              <Play
                playPhase={state.game_state.Play}
                cards={cards}
                name={state.name}
                showLastTrick={state.settings.showLastTrick}
                unsetAutoPlayWhenWinnerChanges={
                  state.settings.unsetAutoPlayWhenWinnerChanges
                }
                beepOnTurn={state.settings.beepOnTurn}
              />
            ) : null}
            {state.game_state.Done ? <p>Game Over</p> : null}
          </div>
>>>>>>> 82ea6f47
          <Chat messages={state.messages} />
        </Layout.Main>
      );
    }
  } else {
    return <p>disconnected from server, please refresh</p>;
  }
};

const bootstrap = () => {
  ReactDOM.render(
    <AppStateProvider>
      <WebsocketProvider>
        <AppStateConsumer>{renderUI}</AppStateConsumer>
      </WebsocketProvider>
    </AppStateProvider>,
    document.getElementById('root'),
  );
};

bootstrap();

declare var CARDS: ICardInfo[];
declare var send: (value: any) => void;<|MERGE_RESOLUTION|>--- conflicted
+++ resolved
@@ -220,18 +220,22 @@
                 </option>
                 <option
                   value={
-                    kitty_offset + 2 * this.props.state.propagated.players.length
+                    kitty_offset +
+                    2 * this.props.state.propagated.players.length
                   }
                 >
-                  {kitty_offset + 2 * this.props.state.propagated.players.length}{' '}
+                  {kitty_offset +
+                    2 * this.props.state.propagated.players.length}{' '}
                   cards
                 </option>
                 <option
                   value={
-                    kitty_offset + 3 * this.props.state.propagated.players.length
+                    kitty_offset +
+                    3 * this.props.state.propagated.players.length
                   }
                 >
-                  {kitty_offset + 3 * this.props.state.propagated.players.length}{' '}
+                  {kitty_offset +
+                    3 * this.props.state.propagated.players.length}{' '}
                   cards
                 </option>
               </select>
@@ -1004,7 +1008,6 @@
         cards.reverse();
       }
       return (
-<<<<<<< HEAD
         <Layout.Main
           className={classNames({'four-color': state.settings.fourColor})}
         >
@@ -1054,6 +1057,9 @@
                   cards={cards}
                   name={state.name}
                   showLastTrick={state.settings.showLastTrick}
+                  unsetAutoPlayWhenWinnerChanges={
+                    state.settings.unsetAutoPlayWhenWinnerChanges
+                  }
                   beepOnTurn={state.settings.beepOnTurn}
                 />
               ) : null}
@@ -1062,60 +1068,6 @@
             <hr />
             <Credits />
           </Layout.ScrollPane>
-=======
-        <div className={state.settings.fourColor ? 'four-color' : ''}>
-          <Errors errors={state.errors} />
-          <div className="game">
-            {state.game_state.Initialize ? null : (
-              <a
-                href={window.location.href}
-                className="reset-link"
-                onClick={(evt) => {
-                  evt.preventDefault();
-                  if (window.confirm('Do you really want to reset the game?')) {
-                    send({Action: 'ResetGame'});
-                  }
-                }}
-              >
-                Reset game
-              </a>
-            )}
-            {state.game_state.Initialize ? (
-              <Initialize
-                state={state.game_state.Initialize}
-                cards={cards}
-                name={state.name}
-              />
-            ) : null}
-            {state.game_state.Draw ? (
-              <Draw
-                state={state.game_state.Draw}
-                cards={cards}
-                name={state.name}
-              />
-            ) : null}
-            {state.game_state.Exchange ? (
-              <Exchange
-                state={state.game_state.Exchange}
-                cards={cards}
-                name={state.name}
-              />
-            ) : null}
-            {state.game_state.Play ? (
-              <Play
-                playPhase={state.game_state.Play}
-                cards={cards}
-                name={state.name}
-                showLastTrick={state.settings.showLastTrick}
-                unsetAutoPlayWhenWinnerChanges={
-                  state.settings.unsetAutoPlayWhenWinnerChanges
-                }
-                beepOnTurn={state.settings.beepOnTurn}
-              />
-            ) : null}
-            {state.game_state.Done ? <p>Game Over</p> : null}
-          </div>
->>>>>>> 82ea6f47
           <Chat messages={state.messages} />
         </Layout.Main>
       );
